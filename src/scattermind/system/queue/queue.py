--- conflicted
+++ resolved
@@ -675,20 +675,8 @@
                 the new node needs to be loaded.
         """
         strategy = self.get_node_strategy()
-<<<<<<< HEAD
         last_entry_graph_id = self.last_entry_graph()
         candidate_node = self.get_input_node(last_entry_graph_id)
-        candidate_score = 0.0
-
-        def process_node(node: 'Node') -> float:
-            cur_graph_id = node.get_graph()
-            cur_graph_name = self.get_graph_name(cur_graph_id)
-            qid = node.get_input_queue()
-            queue = self.get_queue(qid)
-            qme: QueueMeasureEvent = {
-=======
-        entry_graph_id = self.get_entry_graph()
-        candidate_node = self.get_input_node(entry_graph_id)
 
         def process_node(left_node: 'Node', right_node: 'Node') -> 'Node':
             left_graph_id = left_node.get_graph()
@@ -700,7 +688,6 @@
             right_qid = right_node.get_input_queue()
             right_queue = self.get_queue(right_qid)
             left_qme: QueueMeasureEvent = {
->>>>>>> cfc09650
                 "name": "queue_input",
             }
             right_qme: QueueMeasureEvent = {
@@ -877,6 +864,7 @@
         Enqueues a task to the overall input queue.
 
         Args:
+            ns (GNamespace): The namespace.
             store (DataStore): The data store for storing the payload data.
             original_input (TaskValueContainer): The input data.
 
